package services

import (
	"github.com/neo4j-graphacademy/neoflix/pkg/fixtures"
	"github.com/neo4j-graphacademy/neoflix/pkg/ioutils"

	"github.com/neo4j-graphacademy/neoflix/pkg/routes/paging"
	"github.com/neo4j/neo4j-go-driver/v4/neo4j"
)

type Rating = map[string]interface{}

type RatingService interface {
	FindAllByMovieId(id string, page *paging.Paging) ([]Rating, error)

	Save(rating int, movieId string, userId string) (Movie, error)
}

type neo4jRatingService struct {
	loader *fixtures.FixtureLoader
	driver neo4j.Driver
}

func NewRatingService(loader *fixtures.FixtureLoader, driver neo4j.Driver) RatingService {
	return &neo4jRatingService{loader: loader, driver: driver}
}

// FindAllByMovieId returns a paginated list of reviews for a Movie.
//
// Results should be ordered by the `sort` parameter, and in the direction specified
// in the `order` parameter.
// Results should be limited to the number passed as `limit`.
// The `skip` variable should be used to skip a certain number of rows.
// tag::forMovie[]
func (rs *neo4jRatingService) FindAllByMovieId(movieId string, page *paging.Paging) (_ []Rating, err error) {
	return rs.loader.ReadArray("fixtures/ratings.json")
}

// end::forMovie[]

// Save adds a relationship between a User and Movie with a `rating` property.
// The `rating` parameter should be converted to a Neo4j Integer.
//
// If the User or Movie cannot be found, a NotFoundError should be thrown
// tag::add[]
func (rs *neo4jRatingService) Save(rating int, movieId string, userId string) (_ Movie, err error) {
	// Open a new session
	session := rs.driver.NewSession(neo4j.SessionConfig{})
<<<<<<< HEAD
	// Close the session
=======
>>>>>>> 4a315ac7
	defer func() {
		err = ioutils.DeferredClose(session, err)
	}()

	// Save the rating in the database
	result, err := session.WriteTransaction(func(tx neo4j.Transaction) (interface{}, error) {
		result, err := tx.Run(`
				MATCH (u:User {userId: $userId})
				MATCH (m:Movie {tmdbId: $movieId})
				
				MERGE (u)-[r:RATED]->(m)
				SET r.rating = $rating, r.timestamp = timestamp()
				
				RETURN m { .*, rating: r.rating } AS movie
			`,
			map[string]interface{}{
				"userId":  userId,
				"movieId": movieId,
				"rating":  rating,
			})
		// Handle error from driver
		if err != nil {
			return nil, err
		}

		// Get the one and only record
		record, err := result.Single()
		if err != nil {
			return nil, err
		}

		// Extract movie properties
		movie, _ := record.Get("movie")
		return movie.(map[string]interface{}), nil
	})
	// Handle Errors from the Unit of Work
	if err != nil {
		return nil, err
	}

	//  Return movie details and a rating
	return result.(Movie), nil
}

// end::add[]<|MERGE_RESOLUTION|>--- conflicted
+++ resolved
@@ -2,8 +2,6 @@
 
 import (
 	"github.com/neo4j-graphacademy/neoflix/pkg/fixtures"
-	"github.com/neo4j-graphacademy/neoflix/pkg/ioutils"
-
 	"github.com/neo4j-graphacademy/neoflix/pkg/routes/paging"
 	"github.com/neo4j/neo4j-go-driver/v4/neo4j"
 )
@@ -46,11 +44,7 @@
 func (rs *neo4jRatingService) Save(rating int, movieId string, userId string) (_ Movie, err error) {
 	// Open a new session
 	session := rs.driver.NewSession(neo4j.SessionConfig{})
-<<<<<<< HEAD
-	// Close the session
-=======
->>>>>>> 4a315ac7
-	defer func() {
+	defer func() { 	// Close the session
 		err = ioutils.DeferredClose(session, err)
 	}()
 
